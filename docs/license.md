--- conflicted
+++ resolved
@@ -40,17 +40,8 @@
       <li><quiet-icon name="check" style="color: #7db664;"></quiet-icon> Priority bug fixes</li>
       <li><quiet-icon name="check" style="color: #7db664;"></quiet-icon> Private Discord access</li>
     </ul>
-<<<<<<< HEAD
-    <quiet-button 
-      variant="primary" 
-      pill 
-      href="https://buy.polar.sh/polar_cl_iRqZcL1zYDR6HYDZKYAOiDHMxZPsIGZvUebXF1T2xIj"
-    >
-      Purchase &middot; $199
-=======
     <quiet-button variant="primary" pill href="/purchase">
       Purchase &middot; $299
->>>>>>> b631c6d0
     </quiet-button>
   </div>
 
@@ -66,17 +57,8 @@
       <li><quiet-icon name="check" style="color: #7db664;"></quiet-icon> Priority bug fixes</li>
       <li><quiet-icon name="check" style="color: #7db664;"></quiet-icon> Private Discord access</li>
     </ul>
-<<<<<<< HEAD
-    <quiet-button 
-      class="button-unlimited" 
-      pill 
-      href="https://buy.polar.sh/polar_cl_iRqZcL1zYDR6HYDZKYAOiDHMxZPsIGZvUebXF1T2xIj"
-    >
-      Purchase &middot; $799
-=======
     <quiet-button class="button-unlimited" pill href="/purchase">
       Purchase &middot; $999
->>>>>>> b631c6d0
     </quiet-button>
   </div>  
 </div>
