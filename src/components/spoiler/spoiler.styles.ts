import { css } from 'lit';

export default css`
  :host {
    --blur: 8px;

    display: flex;
    flex-direction: column;
    position: relative;
    isolation: isolate;
    align-items: center;
    justify-content: center;
    width: 100%;
  }

  /* Content */
  #content {
    position: relative;
    z-index: 1;
    width: 100%;
  }

  /* Inline */
  :host([inline]) {
    display: inline-flex;
    width: auto;
    white-space: nowrap;
  }

  :host([inline][visible]) #content {
    text-decoration: underline;
    text-decoration-style: wavy;
    text-decoration-color: color-mix(in oklab, currentColor, transparent 75%);
    text-underline-offset: 0.125em;
  }

  /* All buttons */
  button {
    background: none;
    border: none;
    border-radius: var(--quiet-border-radius);
    font: inherit;
    color: inherit;
    padding: 0;
    margin: 0;
    cursor: pointer;
    user-select: none;
    -webkit-user-select: none;

    &:focus {
      outline: none;
    }

    &:focus-visible {
      outline: var(--quiet-focus-ring);
      outline-offset: var(--quiet-focus-offset);
    }
  }

  /* Cover (shows the spoiler when clicked) */
  #cover {
    display: flex;
    flex-direction: column;
    align-items: center;
    justify-content: center;
    position: absolute;
    z-index: 2;
    top: 0;
    right: 0;
    bottom: 0;
    left: 0;
    font-size: 0.9375em;
    overflow: hidden;
    transition: 0.25s opacity ease;

    &.blur {
      background-color: color-mix(in oklab, var(--quiet-neutral-fill-soft), transparent 50%);
      backdrop-filter: blur(var(--blur));
      -webkit-backdrop-filter: blur(var(--blur));
      color: var(--quiet-neutral-text-on-soft);
    }

    &.cover {
      background-color: var(--quiet-neutral-fill-soft);
      color: var(--quiet-neutral-text-on-soft);
    }
  }

  :host([visible]) #cover {
    opacity: 0;
    pointer-events: none;
  }

  /* Label */
  :host(:not([inline])) #label {
    background-color: var(--quiet-neutral-fill-mid);
    color: var(--quiet-neutral-text-on-mid);
    border-radius: 9999px;
    padding: 0.25em 1em;
    transition: 0.2s background-color ease;
  }

  /* Hide button */
  #hide-button {
    display: flex;
    align-items: center;
    justify-content: center;
    position: absolute;
    z-index: 2;
<<<<<<< HEAD
    top: calc(-1.5em - 0.5em);
    left: calc(50% - 0.75em);
=======
    top: -1.5em;
>>>>>>> 1cd11c6a
    width: 1.5em;
    height: 1.5em;
    font-size: 1.25em;
    background-color: var(--quiet-neutral-fill-mid);
    border-radius: 50% 50% 50% 0;
    color: var(--quiet-neutral-text-on-mid);
    translate: 0 0;
    scale: 1;
    rotate: -45deg;

    transition:
      0.25s translate ease,
      0.25s scale ease,
      0.25s opacity ease;

<<<<<<< HEAD
    quiet-icon {
      rotate: 45deg;
=======
    &:dir(ltr) {
      right: -1.5em;
      border-radius: 50% 50% 50% 0;
    }

    &:dir(rtl) {
      left: -1.5em;
      border-radius: 50% 50% 0 50%;
>>>>>>> 1cd11c6a
    }

    &:active {
      translate: 0 var(--quiet-button-active-offset);
    }
  }

  :host(:not([visible])) #hide-button {
    opacity: 0;
    scale: 0.9;
    translate: 0 25%;
    pointer-events: none;
  }
`;<|MERGE_RESOLUTION|>--- conflicted
+++ resolved
@@ -107,12 +107,8 @@
     justify-content: center;
     position: absolute;
     z-index: 2;
-<<<<<<< HEAD
     top: calc(-1.5em - 0.5em);
     left: calc(50% - 0.75em);
-=======
-    top: -1.5em;
->>>>>>> 1cd11c6a
     width: 1.5em;
     height: 1.5em;
     font-size: 1.25em;
@@ -128,19 +124,8 @@
       0.25s scale ease,
       0.25s opacity ease;
 
-<<<<<<< HEAD
     quiet-icon {
       rotate: 45deg;
-=======
-    &:dir(ltr) {
-      right: -1.5em;
-      border-radius: 50% 50% 50% 0;
-    }
-
-    &:dir(rtl) {
-      left: -1.5em;
-      border-radius: 50% 50% 0 50%;
->>>>>>> 1cd11c6a
     }
 
     &:active {
