--- conflicted
+++ resolved
@@ -51,10 +51,7 @@
   "dependencies": {
     "@ctrl/tinycolor": "^4.1.0",
     "@floating-ui/dom": "^1.6.11",
-<<<<<<< HEAD
-=======
     "@quietui/scurry": "^3.0.2",
->>>>>>> e11a7362
     "@quietui/squeak": "^1.1.0",
     "lit": "^3.2.1",
     "nanoid": "^5.0.7",
